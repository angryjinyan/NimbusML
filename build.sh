#!/usr/bin/env bash
set -e

ProductVersion=$(<version.txt)

# Store current script directory
__currentScriptDir=$( cd "$( dirname "${BASH_SOURCE[0]}" )" && pwd )
BuildOutputDir=${__currentScriptDir}/x64/
DependenciesDir=${__currentScriptDir}/dependencies
mkdir -p "${DependenciesDir}"

usage()
{
    echo "Usage: $0 --configuration <Configuration> [--runTests]"
    echo ""
    echo "Options:"
    echo "  --configuration <Configuration>   Build Configuration (DbgLinPy3.6,DbgLinPy3.5,DbgLinPy2.7,RlsLinPy3.6,RlsLinPy3.5,RlsLinPy2.7,DbgMacPy3.6,DbgMacPy3.5,DbgMacPy2.7,RlsMacPy3.6,RlsMacPy3.5,RlsMacPy2.7)"
    echo "  --runTests                        Run tests after build"
    echo "  --runTestsOnly                    Run tests on a wheel file in default build location (<repo>/target/)"
    echo "  --buildNativeBridgeOnly           Build only the native bridge code"
    echo "  --skipNativeBridge                Build the DotNet bridge and python wheel but use existing native bridge binaries (e.g. <repo>/x64/DbgLinPy3.6/pybridge.so)"
    exit 1
}

__configuration=DbgLinPy3.6
__runTests=false
__buildNativeBridge=true
__buildDotNetBridge=true

while [ "$1" != "" ]; do
    lowerI="$(echo $1 | awk '{print tolower($0)}')"
    case $lowerI in
        -h|--help)
            usage
            exit 1
            ;;
        --configuration)
            shift
            __configuration=$1
            ;;
        --runtests)
            __runTests=true
            ;;
        --runtestsonly)
            __buildNativeBridge=false
            __buildDotNetBridge=false
            __runTests=true
            ;;
        --buildnativebridgeonly)
            __buildDotNetBridge=false
            ;;
        --skipnativebridge)
            __buildNativeBridge=false
            ;;
        *)
        echo "Unknown argument to build.sh $1"; usage; exit 1
    esac
    shift
done

case $__configuration in
*LinPy3.7)
    PythonUrl=https://pythonpkgdeps.blob.core.windows.net/anaconda-full/Anaconda3-Linux-5.3.tar.gz
    PythonVersion=3.7
    PythonTag=cp37
    USE_PYBIND11=true
    ;;
*LinPy3.6)
    PythonUrl=https://pythonpkgdeps.blob.core.windows.net/anaconda-full/Anaconda3-Linux-5.0.1.v2.tar.gz
    PythonVersion=3.6
    PythonTag=cp36
    USE_PYBIND11=true
    ;;
*LinPy3.5)
    PythonUrl=https://pythonpkgdeps.blob.core.windows.net/anaconda-full/Anaconda3-Linux-4.2.0.v9.tar.gz
    BoostUrl=https://pythonpkgdeps.blob.core.windows.net/boost/release/linux/Boost-3.5-1.64.0.0.tar.gz 
    PythonVersion=3.5
    PythonTag=cp35
    USE_PYBIND11=false
    ;;
*LinPy2.7)
    PythonUrl=https://pythonpkgdeps.blob.core.windows.net/anaconda-full/Anaconda2-Linux-5.0.1.v2.tar.gz
    BoostUrl=https://pythonpkgdeps.blob.core.windows.net/boost/release/linux/Boost-2.7-1.64.0.0.tar.gz
    PythonVersion=2.7
    PythonTag=cp27
    USE_PYBIND11=false
    ;;
*MacPy3.7)
    PythonUrl=https://pythonpkgdeps.blob.core.windows.net/anaconda-full/Anaconda3-Mac-5.3.tar.gz
    PythonVersion=3.7
    PythonTag=cp37
    USE_PYBIND11=true
    ;;
*MacPy3.6)
    PythonUrl=https://pythonpkgdeps.blob.core.windows.net/anaconda-full/Anaconda3-Mac-5.0.1.tar.gz
    PythonVersion=3.6
    PythonTag=cp36
    USE_PYBIND11=true
    ;;
*MacPy3.5)
    PythonUrl=https://pythonpkgdeps.blob.core.windows.net/anaconda-full/Anaconda3-Mac-4.2.0.tar.gz
    BoostUrl=https://pythonpkgdeps.blob.core.windows.net/boost/release/mac/Boost-3.5-1.64.0.0.tar.gz 
    PythonVersion=3.5
    PythonTag=cp35
    USE_PYBIND11=false
    ;;
*MacPy2.7)
    PythonUrl=https://pythonpkgdeps.blob.core.windows.net/anaconda-full/Anaconda2-Mac-5.0.2.tar.gz
    BoostUrl=https://pythonpkgdeps.blob.core.windows.net/boost/release/mac/Boost-2.7-1.64.0.0.tar.gz
    PythonVersion=2.7
    PythonTag=cp27
    USE_PYBIND11=false
    ;;
esac

PythonRoot=${DependenciesDir}/Python${PythonVersion}
BoostRoot=${DependenciesDir}/Boost${PythonVersion}
# Platform name for python wheel based on OS
PlatName=manylinux1_x86_64
if [ "$(uname -s)" = "Darwin" ]
then 
    PlatName=macosx_10_11_x86_64
fi

echo ""
echo "#################################"
echo "Downloading Dependencies "
echo "#################################"
# Download & unzip Python
if [ ! -e "${PythonRoot}/.done" ]
then
    mkdir -p "${PythonRoot}"
    echo "Downloading and extracting Python archive ... "
    curl "${PythonUrl}" | tar xz -C "${PythonRoot}"
    # Move all binaries out of "anaconda3", "anaconda2", or "anaconda", depending on naming convention for version
    mv "${PythonRoot}/anaconda"*/* "${PythonRoot}/"
    touch "${PythonRoot}/.done"
fi
PythonExe="${PythonRoot}/bin/python"
echo "Python executable: ${PythonExe}"
<<<<<<< HEAD
# Download & unzip Boost

if [ ${PythonVersion} = 2.7 ]
then
    if [ ! -e "${BoostRoot}/.done" ]
    then
=======

# Download & unzip Boost or pybind11
if [ ${USE_PYBIND11} = true ]
    if [ ! -e "${BoostRoot}/.done" ]
    then
        echo "Instaling boost_python..."
>>>>>>> 3e1bea1d
        mkdir -p "${BoostRoot}"
        echo "Downloading and extracting Boost archive ... "
        curl "${BoostUrl}" | tar xz -C "${BoostRoot}"
        touch "${BoostRoot}/.done"
    fi
else
<<<<<<< HEAD
    echo "Instaling pybind11 ..."
    "${PythonExe}" -m pip install pybind11
fi
=======
    echo "Installing pybind11 ..." 
    "${PythonExe}" -m pip install pybind11 
fi    
>>>>>>> 3e1bea1d

if [ ${__buildNativeBridge} = true ]
then 
    echo "Building Native Bridge ... "
    bash "${__currentScriptDir}/src/NativeBridge/build.sh" --configuration $__configuration --pythonver "${PythonVersion}" --pythonpath "${PythonRoot}" --boostpath "${BoostRoot}" 
fi

if [ ${__buildDotNetBridge} = true ]
then 
    # Install dotnet SDK version, see https://docs.microsoft.com/en-us/dotnet/core/tools/dotnet-install-script
    echo "Installing dotnet SDK ... "
    curl -sSL https://dot.net/v1/dotnet-install.sh | bash /dev/stdin -Version 2.1.200 -InstallDir ./cli

    # Build managed code
    echo "Building managed code ... "
    _dotnet="${__currentScriptDir}/cli/dotnet"
    ${_dotnet} build -c ${__configuration} --force "${__currentScriptDir}/src/Platforms/build.csproj"
    PublishDir=linux-x64
    if [ "$(uname -s)" = "Darwin" ]
    then 
        PublishDir=osx-x64
    fi
    ${_dotnet} publish "${__currentScriptDir}/src/Platforms/build.csproj" --force --self-contained -r ${PublishDir} -c ${__configuration}
    ${_dotnet} build -c ${__configuration} -o "${BuildOutputDir}/${__configuration}"  --force "${__currentScriptDir}/src/DotNetBridge/DotNetBridge.csproj"

    # Build nimbusml wheel
    echo ""
    echo "#################################"
    echo "Building nimbusml wheel package ... "
    echo "#################################"
    # Clean out build, dist, and libs from previous builds
    build="${__currentScriptDir}/src/python/build"
    dist="${__currentScriptDir}/src/python/dist"
    libs="${__currentScriptDir}/src/python/nimbusml/internal/libs"
    rm -rf "${build}"
    rm -rf "${dist}"
    rm -rf "${libs}"
    mkdir -p "${libs}"
    touch "${__currentScriptDir}/src/python/nimbusml/internal/libs/__init__.py"

    echo "Placing binaries in libs dir for wheel packaging ... "
    cp  "${BuildOutputDir}/${__configuration}"/DotNetBridge.dll "${__currentScriptDir}/src/python/nimbusml/internal/libs/"
    cp  "${BuildOutputDir}/${__configuration}"/pybridge.so "${__currentScriptDir}/src/python/nimbusml/internal/libs/"

    if [ ${PythonVersion} = 2.7 ]
    then
        cp  "${BuildOutputDir}/${__configuration}/Platform/${PublishDir}"/publish/*.dll "${__currentScriptDir}/src/python/nimbusml/internal/libs/"
        cp  "${BuildOutputDir}/${__configuration}/Platform/${PublishDir}"/publish/System.Native.a "${__currentScriptDir}/src/python/nimbusml/internal/libs/"
        cp  "${BuildOutputDir}/${__configuration}/Platform/${PublishDir}"/publish/createdump "${__currentScriptDir}/src/python/nimbusml/internal/libs/"  || :
        cp  "${BuildOutputDir}/${__configuration}/Platform/${PublishDir}"/publish/sosdocsunix.txt "${__currentScriptDir}/src/python/nimbusml/internal/libs/"
		ext=*.so
		if [ "$(uname -s)" = "Darwin" ]
		then 
            ext=*.dylib
		fi	
		cp  "${BuildOutputDir}/${__configuration}/Platform/${PublishDir}"/publish/${ext} "${__currentScriptDir}/src/python/nimbusml/internal/libs/"
    else
		libs_txt=libs_linux.txt
		if [ "$(uname -s)" = "Darwin" ]
		then 
		    libs_txt=libs_mac.txt
		fi
		cat build/${libs_txt} | while read i; do
			cp  "${BuildOutputDir}/${__configuration}/Platform/${PublishDir}"/publish/$i "${__currentScriptDir}/src/python/nimbusml/internal/libs/"
		done
    fi
	
    if [[ $__configuration = Dbg* ]]
    then
        cp  "${BuildOutputDir}/${__configuration}"/DotNetBridge.pdb "${__currentScriptDir}/src/python/nimbusml/internal/libs/"
    fi
  
    "${PythonExe}" -m pip install --upgrade "wheel>=0.31.0"
    cd "${__currentScriptDir}/src/python"

    "${PythonExe}" setup.py bdist_wheel --python-tag ${PythonTag} --plat-name ${PlatName}
    cd "${__currentScriptDir}"

    WheelFile=nimbusml-${ProductVersion}-${PythonTag}-none-${PlatName}.whl
    if [ ! -e "${__currentScriptDir}/src/python/dist/${WheelFile}" ]
    then
        echo "setup.py did not produce expected ${WheelFile}"
        exit 1
    fi

    rm -rf "${__currentScriptDir}/target"
    mkdir -p "${__currentScriptDir}/target"
    mv "${__currentScriptDir}/src/python/dist/${WheelFile}" "${__currentScriptDir}/target/"
    echo Python package successfully created: ${__currentScriptDir}/target/${WheelFile}
fi

if [ ${__runTests} = true ]
then 
    echo ""
    echo "#################################"
    echo "Running tests ... "
    echo "#################################"
    Wheel=${__currentScriptDir}/target/nimbusml-${ProductVersion}-${PythonTag}-none-${PlatName}.whl
    if [ ! -f ${Wheel} ]
    then
        echo "Unable to find ${Wheel}"
        exit 1
    fi
    # Review: Adding "--upgrade" to pip install will cause problems when using Anaconda as the python distro because of Anaconda's quirks with pytest.
    "${PythonExe}" -m pip install nose pytest graphviz pytest-cov "jupyter_client>=4.4.0" "nbconvert>=4.2.0"
    if [ ${PythonVersion} = 2.7 ]
    then
        "${PythonExe}" -m pip install --upgrade pyzmq
    fi
    "${PythonExe}" -m pip install --upgrade "${Wheel}"
    "${PythonExe}" -m pip install "scikit-learn==0.19.2"

    PackagePath=${PythonRoot}/lib/python${PythonVersion}/site-packages/nimbusml
    TestsPath1=${PackagePath}/tests
    TestsPath2=${__currentScriptDir}/src/python/tests
    ReportPath=${__currentScriptDir}/build/TestCoverageReport
    "${PythonExe}" -m pytest --verbose --maxfail=1000 --capture=sys "${TestsPath1}" --cov="${PackagePath}" --cov-report term-missing --cov-report html:"${ReportPath}"
    "${PythonExe}" -m pytest --verbose --maxfail=1000 --capture=sys "${TestsPath2}" --cov="${PackagePath}" --cov-report term-missing --cov-report html:"${ReportPath}"
fi

exit $?<|MERGE_RESOLUTION|>--- conflicted
+++ resolved
@@ -138,36 +138,21 @@
 fi
 PythonExe="${PythonRoot}/bin/python"
 echo "Python executable: ${PythonExe}"
-<<<<<<< HEAD
-# Download & unzip Boost
-
-if [ ${PythonVersion} = 2.7 ]
-then
-    if [ ! -e "${BoostRoot}/.done" ]
-    then
-=======
 
 # Download & unzip Boost or pybind11
 if [ ${USE_PYBIND11} = true ]
     if [ ! -e "${BoostRoot}/.done" ]
     then
         echo "Instaling boost_python..."
->>>>>>> 3e1bea1d
         mkdir -p "${BoostRoot}"
         echo "Downloading and extracting Boost archive ... "
         curl "${BoostUrl}" | tar xz -C "${BoostRoot}"
         touch "${BoostRoot}/.done"
     fi
 else
-<<<<<<< HEAD
-    echo "Instaling pybind11 ..."
-    "${PythonExe}" -m pip install pybind11
-fi
-=======
     echo "Installing pybind11 ..." 
     "${PythonExe}" -m pip install pybind11 
 fi    
->>>>>>> 3e1bea1d
 
 if [ ${__buildNativeBridge} = true ]
 then 
