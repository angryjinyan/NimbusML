# --------------------------------------------------------------------------------------------
# Copyright (c) Microsoft Corporation. All rights reserved.
# Licensed under the MIT License.
# --------------------------------------------------------------------------------------------
import os
import tempfile
import unittest

import numpy as np
from nimbusml import Pipeline
from nimbusml.datasets import get_dataset
from nimbusml.decomposition import FactorizationMachineBinaryClassifier
from nimbusml.ensemble import LightGbmClassifier
from nimbusml.linear_model import FastLinearClassifier
from nimbusml.linear_model import LogisticRegressionBinaryClassifier
from nimbusml.linear_model import LogisticRegressionClassifier
from nimbusml.naive_bayes import NaiveBayesClassifier
from nimbusml.tests.test_utils import split_features_and_label
from sklearn.model_selection import train_test_split
from sklearn.utils.testing import assert_almost_equal, assert_equal

# use iris dataset
np.random.seed(0)
df = get_dataset("iris").as_df()
df.drop(['Species'], inplace=True, axis=1)
df.Label = [1 if x == 1 else 0 for x in df.Label]
features, labels = split_features_and_label(df, 'Label')
X_train, X_test, y_train, y_test = \
    train_test_split(features, labels)

# 3 class dataset with string labels
np.random.seed(0)
df = get_dataset("iris").as_df()
df.drop(['Species'], inplace=True, axis=1)
_str_map = {0: 'Red', 1: 'Green', 2: 'Blue'}
df.Label = df.Label.apply(lambda x: _str_map[x])
features_3class, labels_3class = split_features_and_label(df, 'Label')
X_train_3class, X_test_3class, y_train_3class, y_test_3class = \
    train_test_split(features_3class, labels_3class)


# fit classifier, return sum of probabilites
def proba_sum(pipe_or_clf):
    pipe_or_clf.fit(X_train, y_train)
    return pipe_or_clf.predict_proba(X_test).sum()


# fit classifier, return sum of decision values
def decfun_sum(pipe_or_clf):
    pipe_or_clf.fit(X_train, y_train)
    return pipe_or_clf.decision_function(X_test).sum()


def check_unsupported_predict_proba(testcase, clf, X_train, y_train, X_test):
    msg = '{} doesnt support predict_proba(), but exception was not ' \
          'thrown.'.format(clf)
    with testcase.assertRaises(AttributeError, msg=msg):
        clf.fit(X_train, y_train)
        clf.predict_proba(X_test)


def check_unsupported_decision_function(
        testcase, clf, X_train, y_train, X_test):
    msg = '{} doesnt support decision_function(), but exception was not ' \
          'thrown.'.format(clf)
    with testcase.assertRaises(AttributeError, msg=msg):
        clf.fit(X_train, y_train)
        clf.decision_function(X_test)


invalid_predict_proba_output = "Invalid sum of probabilities from predict_prob"


class TestPredictProba(unittest.TestCase):
    def test_pass_predict_proba_binary(self):
        assert_almost_equal(
            proba_sum(
                LogisticRegressionBinaryClassifier(
                    number_of_threads=1)),
            38.0,
            decimal=3,
            err_msg=invalid_predict_proba_output)

    def test_pass_predict_proba_binary_with_pipeline(self):
        assert_almost_equal(
            proba_sum(Pipeline([LogisticRegressionBinaryClassifier(
                number_of_threads=1)])), 38.0, decimal=3,
            err_msg=invalid_predict_proba_output)

    def test_pass_predict_proba_multiclass(self):
        assert_almost_equal(
            proba_sum(
                LogisticRegressionClassifier()),
            38.0,
            decimal=3,
            err_msg=invalid_predict_proba_output)

    def test_pass_predict_proba_multiclass_with_pipeline(self):
        algos = [
            LogisticRegressionClassifier(),
            FastLinearClassifier(),
            LightGbmClassifier()]
        for algo in algos:
            assert_almost_equal(proba_sum(Pipeline([algo])), 38.0, decimal=3,
                                err_msg=invalid_predict_proba_output)

    def test_pass_predict_proba_multiclass_3class(self):
<<<<<<< HEAD
        clf = FastLinearClassifier(train_threads=1)
        clf.fit(X_train_3class, y_train_3class, verbose=0)
=======
        clf = FastLinearClassifier(number_of_threads=1)
        clf.fit(X_train_3class, y_train_3class)
>>>>>>> b57cfccd
        s = clf.predict_proba(X_test_3class).sum()
        assert_almost_equal(
            s,
            38.0,
            decimal=4,
            err_msg=invalid_decision_function_output)
        assert_equal(set(clf.classes_), {'Blue', 'Green', 'Red'})

    def test_fail_predict_proba_multiclass_with_pipeline(self):
        check_unsupported_predict_proba(self, Pipeline(
            [NaiveBayesClassifier()]), X_train, y_train, X_test)

    def test_pass_predict_proba_from_load_model(selfs):
        pipeline = Pipeline([LogisticRegressionBinaryClassifier()])
        pipeline.fit(X_train, y_train)
        probs1 = pipeline.predict_proba(X_test)
        sum1 = probs1.sum().sum()
        (fd, modelfilename) = tempfile.mkstemp(suffix='.model.bin')
        fl = os.fdopen(fd, 'w')
        fl.close()
        pipeline.save_model(modelfilename)

        pipeline2 = Pipeline()
        pipeline2.load_model(modelfilename)
        probs2 = pipeline2.predict_proba(X_test)
        sum2 = probs2.sum().sum()
        assert_equal(
            sum1,
            sum2,
            "model probabilities don't match after loading model")


invalid_decision_function_output = 'Invalid sum of scores ' \
                                   'from decision_function'


class TestDecisionFunction(unittest.TestCase):
    def test_pass_decision_function_binary(self):
        assert_almost_equal(decfun_sum(FactorizationMachineBinaryClassifier(
<<<<<<< HEAD
        )), -38.384098, decimal=1, err_msg=invalid_decision_function_output)
=======
        )), -32.618393, decimal=5, err_msg=invalid_decision_function_output)
>>>>>>> b57cfccd

    def test_pass_decision_function_binary_with_pipeline(self):
        assert_almost_equal(
            decfun_sum(Pipeline([FactorizationMachineBinaryClassifier(
<<<<<<< HEAD
            )])), -38.384098, decimal=1,
=======
            )])), -32.618393, decimal=5,
>>>>>>> b57cfccd
            err_msg=invalid_decision_function_output)

    def test_pass_decision_function_multiclass(self):
        assert_almost_equal(decfun_sum(NaiveBayesClassifier()), -
                            96.87325, decimal=4,
                            err_msg=invalid_decision_function_output)

    def test_pass_decision_function_multiclass_with_pipeline(self):
        assert_almost_equal(decfun_sum(Pipeline([NaiveBayesClassifier(
        )])), -96.87325, decimal=4, err_msg=invalid_decision_function_output)

    def test_pass_decision_function_multiclass_3class(self):
<<<<<<< HEAD
        clf = FastLinearClassifier(train_threads=1)
        clf.fit(X_train_3class, y_train_3class, verbose=0)
=======
        clf = FastLinearClassifier(number_of_threads=1)
        clf.fit(X_train_3class, y_train_3class)
>>>>>>> b57cfccd
        s = clf.decision_function(X_test_3class).sum()
        assert_almost_equal(
            s,
            38.0,
            decimal=4,
            err_msg=invalid_decision_function_output)
        assert_equal(set(clf.classes_), {'Blue', 'Green', 'Red'})

    def test_fail_decision_function_multiclass(self):
        check_unsupported_decision_function(
            self, LogisticRegressionClassifier(), X_train, y_train, X_test)

    def test_fail_decision_function_multiclass_with_pipeline(self):
        check_unsupported_decision_function(self, Pipeline(
            [LogisticRegressionClassifier()]), X_train, y_train, X_test)


if __name__ == '__main__':
    unittest.main()<|MERGE_RESOLUTION|>--- conflicted
+++ resolved
@@ -105,13 +105,8 @@
                                 err_msg=invalid_predict_proba_output)
 
     def test_pass_predict_proba_multiclass_3class(self):
-<<<<<<< HEAD
-        clf = FastLinearClassifier(train_threads=1)
+        clf = FastLinearClassifier(number_of_threads=1)
         clf.fit(X_train_3class, y_train_3class, verbose=0)
-=======
-        clf = FastLinearClassifier(number_of_threads=1)
-        clf.fit(X_train_3class, y_train_3class)
->>>>>>> b57cfccd
         s = clf.predict_proba(X_test_3class).sum()
         assert_almost_equal(
             s,
@@ -151,20 +146,12 @@
 class TestDecisionFunction(unittest.TestCase):
     def test_pass_decision_function_binary(self):
         assert_almost_equal(decfun_sum(FactorizationMachineBinaryClassifier(
-<<<<<<< HEAD
-        )), -38.384098, decimal=1, err_msg=invalid_decision_function_output)
-=======
         )), -32.618393, decimal=5, err_msg=invalid_decision_function_output)
->>>>>>> b57cfccd
 
     def test_pass_decision_function_binary_with_pipeline(self):
         assert_almost_equal(
             decfun_sum(Pipeline([FactorizationMachineBinaryClassifier(
-<<<<<<< HEAD
-            )])), -38.384098, decimal=1,
-=======
             )])), -32.618393, decimal=5,
->>>>>>> b57cfccd
             err_msg=invalid_decision_function_output)
 
     def test_pass_decision_function_multiclass(self):
@@ -177,13 +164,8 @@
         )])), -96.87325, decimal=4, err_msg=invalid_decision_function_output)
 
     def test_pass_decision_function_multiclass_3class(self):
-<<<<<<< HEAD
-        clf = FastLinearClassifier(train_threads=1)
+        clf = FastLinearClassifier(number_of_threads=1)
         clf.fit(X_train_3class, y_train_3class, verbose=0)
-=======
-        clf = FastLinearClassifier(number_of_threads=1)
-        clf.fit(X_train_3class, y_train_3class)
->>>>>>> b57cfccd
         s = clf.decision_function(X_test_3class).sum()
         assert_almost_equal(
             s,
