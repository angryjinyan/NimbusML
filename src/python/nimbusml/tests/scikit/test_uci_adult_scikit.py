--- conflicted
+++ resolved
@@ -90,19 +90,8 @@
         ])
         pipe = Pipeline(
             steps=[
-<<<<<<< HEAD
-                ('fu', fu), 
-                ('linear', FastLinearBinaryClassifier(shuffle=False, train_threads=1))
-                ])
-
-        fu.fit(train)
-        res = fu.transform(train)
-        assert isinstance(res, csr_matrix)
-        
-=======
                 ('fu', fu), ('linear', FastLinearBinaryClassifier(
                     shuffle=False, number_of_threads=1))])
->>>>>>> b57cfccd
         pipe.fit(train, label)
         out_data = pipe.predict(test)
         check_accuracy_scikit(test_file, label_column, out_data, 0.709)
